--- conflicted
+++ resolved
@@ -101,11 +101,8 @@
 - `MONGODB_URI` - MongoDB Atlas connection string
 - `GOOGLE_MAPS_API_KEY` - For geocoding and maps
 - `GEMINI_API_KEY` - For AI chat functionality
-<<<<<<< HEAD
 - `GOOGLE_CLOUD_PROJECT` - Google Cloud project ID for storage (rice-hackathon25iah-606)
 - `GOOGLE_CLOUD_STORAGE_BUCKET` - Storage bucket name (default: care-compass-photos)
-=======
->>>>>>> aa289cd6
 
 ### Frontend (.env.local)
 - `NEXT_PUBLIC_API_URL` - Backend API URL (default: http://localhost:8000)
@@ -244,7 +241,6 @@
 - **Error Handling**: Photo failures don't block clinic seeding - clinics added with empty image_urls arrays
 - **Cloud Run Ready**: Service account permissions configured for production deployment
 - **API Integration**: All existing endpoints now return `image_urls` field in clinic responses
-<<<<<<< HEAD
 
 ## Google Cloud Deployment Configuration
 - **Project ID**: rice-hackathon25iah-606
@@ -347,7 +343,7 @@
    - `GEMINI_API_KEY`
 2. Test endpoints with HTTPie: `http GET <service-url>/health`
 3. Update frontend `NEXT_PUBLIC_API_URL` with deployed service URL
-=======
+
 # Care Compass - Claude Context File
 
 ## Project Overview
@@ -645,5 +641,4 @@
 - **Required APIs**: Maps JavaScript API, Places API (for geocoding)
 - **Script loading**: Dynamic script injection with promise-based loading
 - **Error handling**: Graceful fallback when Maps API fails to load
-- **Performance**: Efficient marker management with cleanup on component unmount
->>>>>>> aa289cd6
+- **Performance**: Efficient marker management with cleanup on component unmount