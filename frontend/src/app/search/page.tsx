--- conflicted
+++ resolved
@@ -5,10 +5,9 @@
 import { MapPin, Filter, Star, Clock, DollarSign, Heart, ArrowLeft, Users, Shield } from 'lucide-react';
 import Link from 'next/link';
 import GoogleMap from '../../components/GoogleMap';
-<<<<<<< HEAD
 import ClinicList from '../../components/ClinicList';
-=======
->>>>>>> 5696c7dc
+import useClinics, { Clinic } from '../../hooks/useClinics';
+import GoogleMap from '../../components/GoogleMap';
 import useClinics, { Clinic } from '../../hooks/useClinics';
 
 interface FilterState {
@@ -39,11 +38,43 @@
   return mapping[healthIssue] || [];
 };
 
+// Health condition mapping from landing page to filter services
+const mapHealthIssueToServices = (healthIssue: string): string[] => {
+  const mapping: Record<string, string[]> = {
+    'General Checkup': ['Primary Care'],
+    'Mental Health': ['Mental Health', 'Behavioral Health'],
+    'Urgent Care': ['Urgent Care', 'Emergency Care'],
+    'Dental Care': ['Dental Care'],
+    'Eye Care': ['Vision'],
+    'Women\'s Health': ['Women\'s Health', 'Prenatal Care', 'Pregnancy Testing', 'Birth Control'],
+    'Pediatric Care': ['Pediatrics'],
+    'Chronic Conditions': ['Chronic Disease Management', 'Primary Care'],
+    'Preventive Care': ['Primary Care', 'Health Screenings', 'Preventive Care'],
+  };
+
+  return mapping[healthIssue] || [];
+};
+
 function SearchContent() {
   const searchParams = useSearchParams();
   const zipCode = searchParams.get('zip') || '';
   const healthIssue = searchParams.get('issue') || '';
 
+  // Use the custom clinic hook
+  const { clinics, loading, error, searchClinics } = useClinics();
+  const [filters, setFilters] = useState<FilterState>(() => {
+    // Initialize with health condition from landing page
+    const initialServices = healthIssue ? mapHealthIssueToServices(healthIssue) : [];
+    return {
+      services: initialServices,
+      languages: [],
+      walkInsOnly: false,
+      lgbtqFriendly: false,
+      immigrantSafe: false,
+      maxDistance: 25,
+      minRating: 0,
+      pricingType: 'all'
+    };
   // Use the custom clinic hook
   const { clinics, loading, error, searchClinics } = useClinics();
   const [filters, setFilters] = useState<FilterState>(() => {
@@ -89,9 +120,12 @@
   useEffect(() => {
     if (zipCode) {
       performSearch();
+      performSearch();
     }
   }, [zipCode]); // eslint-disable-line react-hooks/exhaustive-deps
-
+  }, [zipCode]); // eslint-disable-line react-hooks/exhaustive-deps
+
+  const performSearch = async () => {
   const performSearch = async () => {
     try {
       await searchClinics({
@@ -105,16 +139,27 @@
         pricing_type: filters.pricingType !== 'all' ? filters.pricingType : undefined,
         min_rating: filters.minRating > 0 ? filters.minRating : undefined,
       });
+      await searchClinics({
+        location: zipCode,
+        radius_miles: filters.maxDistance,
+        services: filters.services.length > 0 ? filters.services : undefined,
+        walk_in_accepted: filters.walkInsOnly ? true : undefined,
+        lgbtq_friendly: filters.lgbtqFriendly ? true : undefined,
+        immigrant_safe: filters.immigrantSafe ? true : undefined,
+        languages: filters.languages.length > 0 ? filters.languages : undefined,
+        pricing_type: filters.pricingType !== 'all' ? filters.pricingType : undefined,
+        min_rating: filters.minRating > 0 ? filters.minRating : undefined,
+      });
     } catch (error) {
+      console.error('Error searching clinics:', error);
       console.error('Error searching clinics:', error);
     }
   };
 
   // Since we're doing server-side filtering, use clinics directly
-<<<<<<< HEAD
   const filteredClinics = Array.isArray(clinics) ? clinics : [];
 
-=======
+  // Since we're doing server-side filtering, use clinics directly
   const filteredClinics = clinics || [];
 
   const formatDistance = (meters?: number) => {
@@ -163,7 +208,6 @@
       </div>
     );
   };
->>>>>>> 5696c7dc
 
   const handleMarkerClick = (clinic: Clinic) => {
     // Scroll to clinic in results list
@@ -196,9 +240,17 @@
               <button
                 onClick={() => setShowMap(!showMap)}
                 className="lg:hidden flex items-center space-x-2 px-4 py-2 border border-gray-300 rounded-md text-sm font-medium text-gray-700 bg-white hover:bg-gray-50"
+                className="lg:hidden flex items-center space-x-2 px-4 py-2 border border-gray-300 rounded-md text-sm font-medium text-gray-700 bg-white hover:bg-gray-50"
               >
                 <MapPin className="h-4 w-4" />
                 <span>{showMap ? 'Hide Map' : 'Show Map'}</span>
+              </button>
+              <button
+                onClick={() => setShowMap(!showMap)}
+                className="hidden lg:flex items-center space-x-2 px-4 py-2 border border-gray-300 rounded-md text-sm font-medium text-gray-700 bg-white hover:bg-gray-50"
+              >
+                <MapPin className="h-4 w-4" />
+                <span>{showMap ? 'Map & List' : 'List Only'}</span>
               </button>
               <button
                 onClick={() => setShowMap(!showMap)}
@@ -233,21 +285,31 @@
         </div>
       </div>
 
-<<<<<<< HEAD
       <div className="max-w-7xl mx-auto px-4 sm:px-6 lg:px-8 py-6 h-[calc(100vh-200px)]">
         <div className="flex flex-col xl:flex-row gap-6 h-full">
-          {/* Filters Sidebar */}
-          <div className={`xl:w-80 flex-shrink-0 ${showFilters ? 'block' : 'hidden xl:block'}`}>
-=======
       <div className="max-w-7xl mx-auto px-4 sm:px-6 lg:px-8 py-6">
         <div className="flex flex-col xl:flex-row gap-6">
           {/* Filters Sidebar */}
+          <div className={`xl:w-80 flex-shrink-0 ${showFilters ? 'block' : 'hidden xl:block'}`}>
           <div className={`xl:w-80 ${showFilters ? 'block' : 'hidden xl:block'}`}>
->>>>>>> 5696c7dc
             <div className="bg-white rounded-lg shadow-sm border border-gray-200 p-6 space-y-6">
               <div className="flex justify-between items-center">
                 <h3 className="text-lg font-semibold text-gray-900">Filters</h3>
                 <button
+                  onClick={() => {
+                    // Reset to initial health condition if it exists
+                    const initialServices = healthIssue ? mapHealthIssueToServices(healthIssue) : [];
+                    setFilters({
+                      services: initialServices,
+                      languages: [],
+                      walkInsOnly: false,
+                      lgbtqFriendly: false,
+                      immigrantSafe: false,
+                      maxDistance: 25,
+                      minRating: 0,
+                      pricingType: 'all'
+                    });
+                  }}
                   onClick={() => {
                     // Reset to initial health condition if it exists
                     const initialServices = healthIssue ? mapHealthIssueToServices(healthIssue) : [];
@@ -428,7 +490,8 @@
                   </label>
                 </div>
               </div>
-<<<<<<< HEAD
+                </div>
+              </div>
 
               {/* Apply Filters Button */}
               <div className="pt-4 border-t border-gray-200">
@@ -451,7 +514,6 @@
               </div>
             </div>
           </div>
-=======
 
               {/* Apply Filters Button */}
               <div className="pt-4 border-t border-gray-200">
@@ -474,7 +536,6 @@
               </div>
             </div>
           </div>
-
           {/* Main Content Area */}
           <div className="flex-1">
             <div className="flex flex-col lg:flex-row gap-6">
@@ -583,19 +644,6 @@
                           </div>
                         </div>
 
-                        <div className="text-right ml-6">
-                          <div className="text-lg font-semibold text-green-600 mb-1">
-                            {extractPrice(clinic.pricing_info)}
-                          </div>
-                          {clinic.user_ratings_total && (
-                            <div className="text-sm text-gray-500">
-                              {clinic.user_ratings_total} reviews
-                            </div>
-                          )}
-                        </div>
-                      </div>
->>>>>>> 5696c7dc
-
           {/* Main Content Area */}
           <div className="flex-1 min-h-0 flex flex-col lg:flex-row gap-6">
             {/* Map Section - Show only when toggled */}
@@ -621,7 +669,6 @@
                       </div>
                     </div>
                   </div>
-<<<<<<< HEAD
                   <div className="h-[calc(100%-60px)] w-full">
                     <GoogleMap
                       clinics={filteredClinics}
@@ -640,12 +687,11 @@
                 clinics={filteredClinics}
                 loading={loading}
               />
-=======
+            </div>
                     ))}
                   </div>
                 )}
               </div>
->>>>>>> 5696c7dc
             </div>
           </div>
         </div>
